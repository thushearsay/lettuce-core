--- conflicted
+++ resolved
@@ -101,13 +101,8 @@
 
     }
 
-<<<<<<< HEAD
-    protected <T> RedisCommand<K, V, T> dispatch(RedisCommand<K, V, T> cmd) {
-
-=======
     protected <T, C extends RedisCommand<K, V, T>> C dispatch(C cmd) {
         logger.debug("dispatching command {}", cmd);
->>>>>>> 215dbee2
         return channelWriter.write(cmd);
     }
 
@@ -217,20 +212,4 @@
     public void flushCommands() {
         getChannelWriter().flushCommands();
     }
-
-    public long getTimeout() {
-        return timeout;
-    }
-
-    public TimeUnit getTimeoutUnit() {
-        return unit;
-    }
-
-    public void setAutoFlushCommands(boolean autoFlush) {
-        getChannelWriter().setAutoFlushCommands(autoFlush);
-    }
-
-    public void flushCommands() {
-        getChannelWriter().flushCommands();
-    }
 }