package com.lambdaworks.redis.cluster.models.slots;

import static com.google.common.base.Preconditions.*;

import java.io.Serializable;
import java.util.Collections;
import java.util.List;
import java.util.Set;

import com.google.common.collect.Lists;
import com.google.common.net.HostAndPort;
import com.lambdaworks.redis.RedisURI;
import com.lambdaworks.redis.cluster.models.partitions.RedisClusterNode;

/**
 * Represents a range of slots together with its master and slaves.
 *
 * @author <a href="mailto:mpaluch@paluch.biz">Mark Paluch</a>
 * @since 3.0
 */
@SuppressWarnings("serial")
public class ClusterSlotRange implements Serializable {
    private int from;
    private int to;

    @Deprecated
    private HostAndPort master;

    private RedisClusterNode masterNode;

    @Deprecated
    private List<HostAndPort> slaves = Collections.emptyList();

    private List<RedisClusterNode> slaveNodes = Collections.emptyList();

    public ClusterSlotRange() {

    }

    /**
     * Constructs a {@link ClusterSlotRange}
     * 
     * @param from from slot
     * @param to to slot
     * @param master master for the slots, may be {@literal null}
     * @param slaves list of slaves must not be {@literal null} but may be empty
     * @deprecated Use {@link #ClusterSlotRange(int, int, RedisClusterNode, List)}
     */
    @Deprecated
    public ClusterSlotRange(int from, int to, HostAndPort master, List<HostAndPort> slaves) {

        checkArgument(master != null, "master must not be null");
        checkArgument(slaves != null, "slaves must not be null");

        this.from = from;
        this.to = to;
        this.masterNode = toRedisClusterNode(master, null, Collections.singleton(RedisClusterNode.NodeFlag.MASTER));
        this.slaveNodes = toRedisClusterNodes(slaves, null, Collections.singleton(RedisClusterNode.NodeFlag.SLAVE));
        this.master = master;
        this.slaves = slaves;
    }

    /**
     * Constructs a {@link ClusterSlotRange}
     *
     * @param from from slot
     * @param to to slot
     * @param masterNode master for the slots, may be {@literal null}
     * @param slaveNodes list of slaves must not be {@literal null} but may be empty
     */
    public ClusterSlotRange(int from, int to, RedisClusterNode masterNode, List<RedisClusterNode> slaveNodes) {

        checkArgument(masterNode != null, "masterNode must not be null");
        checkArgument(slaveNodes != null, "slaveNodes must not be null");

        this.from = from;
        this.to = to;
        this.master = toHostAndPort(masterNode);
        this.slaves = toHostAndPorts(slaveNodes);
        this.masterNode = masterNode;
        this.slaveNodes = slaveNodes;
    }

    private HostAndPort toHostAndPort(RedisClusterNode redisClusterNode) {
        RedisURI uri = redisClusterNode.getUri();
        return HostAndPort.fromParts(uri.getHost(), uri.getPort());
    }

    private List<HostAndPort> toHostAndPorts(List<RedisClusterNode> nodes) {
         List<HostAndPort> result = Lists.newArrayList();
        for (RedisClusterNode node : nodes) {
            result.add(toHostAndPort(node));
        }
        return result;
    }

    private RedisClusterNode toRedisClusterNode(HostAndPort hostAndPort, String slaveOf, Set<RedisClusterNode.NodeFlag> flags) {
        RedisClusterNode redisClusterNode = new RedisClusterNode();
<<<<<<< HEAD
        redisClusterNode.setUri(new RedisURI
                .Builder().redis(hostAndPort.getHostText(), hostAndPort.getPortOrDefault(RedisURI.DEFAULT_REDIS_PORT)).build());
=======
        redisClusterNode.setUri(RedisURI
                .create(hostAndPort.getHostText(), hostAndPort.getPortOrDefault(RedisURI.DEFAULT_REDIS_PORT)));
>>>>>>> 215dbee2
        redisClusterNode.setSlaveOf(slaveOf);
        redisClusterNode.setFlags(flags);
        return redisClusterNode;
    }

    private List<RedisClusterNode> toRedisClusterNodes(List<HostAndPort> hostAndPorts, String slaveOf, Set<RedisClusterNode.NodeFlag> flags) {
        List<RedisClusterNode> result = Lists.newArrayList();
        for (HostAndPort hostAndPort : hostAndPorts) {
            result.add(toRedisClusterNode(hostAndPort, slaveOf, flags));
        }
        return result;
    }

    public int getFrom() {
        return from;
    }

    public int getTo() {
        return to;
    }

    /**
     * @deprecated Use {@link #getMasterNode()} to retrieve the {@code nodeId} and the {@code slaveOf} details.
     * @return the master host and port
     */
    @Deprecated
    public HostAndPort getMaster() {
        return master;
    }

    /**
     * @deprecated Use {@link #getSlaveNodes()} to retrieve the {@code nodeId} and the {@code slaveOf} details.
     * @return the master host and port
     */
    @Deprecated
    public List<HostAndPort> getSlaves() {
        return slaves;
    }

    public RedisClusterNode getMasterNode() {
        return masterNode;
    }

    public void setMasterNode(RedisClusterNode masterNode) {
        this.masterNode = masterNode;
    }

    public List<RedisClusterNode> getSlaveNodes() {
        return slaveNodes;
    }

    public void setSlaveNodes(List<RedisClusterNode> slaveNodes) {
        this.slaveNodes = slaveNodes;
    }

    public void setFrom(int from) {
        this.from = from;
    }

    public void setTo(int to) {
        this.to = to;
    }

    public void setMaster(HostAndPort master) {
        checkArgument(master != null, "master must not be null");
        this.master = master;
    }

    public void setSlaves(List<HostAndPort> slaves) {

        checkArgument(slaves != null, "slaves must not be null");
        this.slaves = slaves;
    }

    @Override
    public String toString() {
        final StringBuilder sb = new StringBuilder();
        sb.append(getClass().getSimpleName());
        sb.append(" [from=").append(from);
        sb.append(", to=").append(to);
        sb.append(", masterNode=").append(masterNode);
        sb.append(", slaveNodes=").append(slaveNodes);
        sb.append(']');
        return sb.toString();
    }
}<|MERGE_RESOLUTION|>--- conflicted
+++ resolved
@@ -96,13 +96,8 @@
 
     private RedisClusterNode toRedisClusterNode(HostAndPort hostAndPort, String slaveOf, Set<RedisClusterNode.NodeFlag> flags) {
         RedisClusterNode redisClusterNode = new RedisClusterNode();
-<<<<<<< HEAD
-        redisClusterNode.setUri(new RedisURI
-                .Builder().redis(hostAndPort.getHostText(), hostAndPort.getPortOrDefault(RedisURI.DEFAULT_REDIS_PORT)).build());
-=======
         redisClusterNode.setUri(RedisURI
                 .create(hostAndPort.getHostText(), hostAndPort.getPortOrDefault(RedisURI.DEFAULT_REDIS_PORT)));
->>>>>>> 215dbee2
         redisClusterNode.setSlaveOf(slaveOf);
         redisClusterNode.setFlags(flags);
         return redisClusterNode;
